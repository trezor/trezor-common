language: python

# Runs jobs on container based infrastructure
sudo: false

# Saves pip downloads/wheels between builds
cache:
  directories:
    - $HOME/.cache/pip

python:
    - "3.5"

install:
<<<<<<< HEAD
    - pip install ed25519 Pillow trezor
=======
    - pip install ed25519 Pillow
    - pip install --no-deps trezor
>>>>>>> eb7d98ff

script:
    - python coins-check.py
    - cd defs/coins/tools && python build_coins.py

notifications:
  webhooks:
    urls:
      - http://ci-bot.satoshilabs.com:5000/travis
    on_success: always
    on_failure: always
    on_start: always<|MERGE_RESOLUTION|>--- conflicted
+++ resolved
@@ -12,12 +12,8 @@
     - "3.5"
 
 install:
-<<<<<<< HEAD
-    - pip install ed25519 Pillow trezor
-=======
     - pip install ed25519 Pillow
     - pip install --no-deps trezor
->>>>>>> eb7d98ff
 
 script:
     - python coins-check.py
