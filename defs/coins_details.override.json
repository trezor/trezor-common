--- conflicted
+++ resolved
@@ -10,99 +10,10 @@
     "erc20:eth:YUPIE": {
         "hidden": 1,
         "notes": "Replaced by YUP"
-<<<<<<< HEAD
-    },
-    "bitcoin:BCH": {
-        "wallet": {
-            "Electron Cash": "https://electroncash.org"
-        }
-    },
-    "bitcoin:BTC": {
-        "wallet": {
-            "Electrum": "https://electrum.org"
-        }
-    },
-    "bitcoin:BTCP": {
-        "wallet": {
-            "BTCP Electrum": "https://github.com/BTCPrivate/electrum-btcp"
-        }
-    },
-    "bitcoin:BTG": {
-        "wallet": {
-            "ElectrumG": "https://github.com/BTCGPU/electrum"
-        }
-    },
+    }, 
     "bitcoin:BTX": {
         "wallet": {
             "Electrum-BTX": "https://github.com/LIMXTEC/electrum-btx"
         }
-    },
-    "bitcoin:DASH": {
-        "wallet": {
-            "Dash Electrum": "https://electrum.dash.org"
-        }
-    },
-    "bitcoin:FJC": {
-        "wallet": {
-            "Electrum-FJC": "http://www.fujicoin.org/downloads.php"
-        }
-    },
-    "bitcoin:GAME": {
-        "wallet": {
-            "Electrum-GAME": "https://electrum-game.org"
-        }
-    },
-    "bitcoin:GRS": {
-        "wallet": {
-            "Electrum-GRS": "https://www.groestlcoin.org/groestlcoin-electrum-wallet"
-        }
-    },
-    "bitcoin:KOTO": {
-        "wallet": {
-            "Electrum-KOTO": "https://electrum.kotocoin.info"
-        }
-    },
-    "bitcoin:LTC": {
-        "wallet": {
-            "Electrum-LTC": "https://electrum-ltc.org"
-        }
-    },
-    "bitcoin:MONA": {
-        "wallet": {
-            "Electrum-MONA": "https://electrum-mona.org"
-        }
-    },
-    "bitcoin:NMC": {
-        "wallet": {
-            "Electrum-NMC": "https://github.com/namecoin/electrum-nmc"
-        }
-    },
-    "bitcoin:VIA": {
-        "wallet": {
-            "Vialectrum": "https://vialectrum.org"
-        }
-    },
-    "bitcoin:XZC": {
-        "wallet": {
-            "Electrum-XZC": "https://github.com/zcoinofficial/electrum-xzc",
-            "Znode Tool": "https://github.com/yura-pakhuchiy/znode-tool"
-        }
-    },
-    "misc:ADA": {
-        "wallet": {
-            "AdaLite": "https://adalite.io/app"
-        }
-    },
-    "misc:XLM": {
-        "wallet": {
-            "Account Viewer": "https://trezor.io/stellar/"
-        }
-    },
-    "misc:XTZ": {
-        "wallet": {
-            "SimpleStaking": "https://simplestaking.com"
-        }
-=======
->>>>>>> a1265b48
     }
 }