--- conflicted
+++ resolved
@@ -512,7 +512,6 @@
 	repeated string keys_group = 3;
 }
 
-<<<<<<< HEAD
 /*
 * Type of Tezos operation
 * @used_in TezosOperationCommon
@@ -585,7 +584,7 @@
 */
 message TezosDelegationType {
 	optional bytes delegate = 1;		// 1B tag + 20B public key hash
-=======
+
 /**
  * Structure representing cardano transaction input
  * @used_in CardanoSignTransacion
@@ -605,5 +604,5 @@
 	optional string address = 1;				// target coin address in Base58 encoding
 	repeated uint32 address_n = 2;				// BIP-32 path to derive the key from master node; has higher priority than "address"
 	optional uint64 amount = 3;				// amount to spend
->>>>>>> 6eb33034
+
 }